--- conflicted
+++ resolved
@@ -198,15 +198,11 @@
         return Ok(());
     }
 
-<<<<<<< HEAD
     resolve(&mut ast)?;
-=======
-    resolve(&mut ast);
->>>>>>> 504fbf47
 
     validate_labels(&ast)?;
 
-    println!("RESOLVED AST:\n{:#?}", ast);
+    // println!("RESOLVED AST:\n{:#?}", ast);
 
     if let Some(StopStage::Analysis) = stop_stage {
         return Ok(());
@@ -214,7 +210,7 @@
 
     let tacky = gen_tacky(ast);
 
-    println!("TACKY:\n{:#?}", tacky);
+    // println!("TACKY:\n{:#?}", tacky);
 
     if let Some(StopStage::Tacky) = stop_stage {
         return Ok(());
